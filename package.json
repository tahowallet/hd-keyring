--- conflicted
+++ resolved
@@ -55,12 +55,8 @@
     "@ethersproject/abstract-provider": "^5.4.0",
     "@ethersproject/abstract-signer": "^5.4.0",
     "@ethersproject/hdnode": "^5.4.0",
-<<<<<<< HEAD
     "@ethersproject/keccak256": "^5.4.0",
-    "@ethersproject/wallet": "^5.4.0",
-=======
     "@ethersproject/wallet": "5.4.0",
->>>>>>> 6feae286
     "bip39": "^3.0.4"
   }
 }